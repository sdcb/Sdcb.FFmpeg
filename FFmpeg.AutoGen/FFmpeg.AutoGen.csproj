--- conflicted
+++ resolved
@@ -3,11 +3,8 @@
   <PropertyGroup>
     <TargetFrameworks>netstandard2.0;net45</TargetFrameworks>
     <PackageId>FFmpeg.AutoGen</PackageId>
-<<<<<<< HEAD
     <Version>4.1.0.0</Version>
-=======
     <Version>4.0.0.3</Version>
->>>>>>> 863b7b39
     <GeneratePackageOnBuild>true</GeneratePackageOnBuild>
     <Authors>Ruslan Balanukhin</Authors>
     <Company>Rational Core</Company>
