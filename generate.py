--- conflicted
+++ resolved
@@ -466,11 +466,8 @@
     headers = ['FFmpeg/include/libavcodec/avcodec.h',
                'FFmpeg/include/libavdevice/avdevice.h',
                'FFmpeg/include/libavfilter/avfilter.h',
-<<<<<<< HEAD
                'FFmpeg/include/libavfilter/buffersrc.h',
-=======
                'FFmpeg/include/libavfilter/buffersink.h',
->>>>>>> 969ade06
                'FFmpeg/include/libavformat/avformat.h',
                'FFmpeg/include/libavutil/avutil.h',
                'FFmpeg/include/libavutil/audio_fifo.h',
